{
  "name": "@app/renderer",
  "private": true,
  "version": "0.0.0",
  "type": "module",
  "scripts": {
    "dev": "vite",
    "build": "tsc -b && vite build --base ./",
    "lint": "eslint .",
    "preview": "vite preview"
  },
  "dependencies": {
    "axios": "^1.8.4",
    "node-forge": "^1.3.1",
    "react": "^19.0.0",
    "react-dom": "^19.0.0",
    "react-feather": "^2.0.10",
    "react-router-dom": "^7.5.0"
  },
  "devDependencies": {
    "@eslint/js": "^9.21.0",
    "@types/node-forge": "^1.3.11",
    "@types/react": "^19.0.10",
    "@types/react-dom": "^19.0.4",
<<<<<<< HEAD
    "@types/react-router-dom": "^5.3.3",
    "@vitejs/plugin-react-swc": "^3.8.0",
=======
    "@vitejs/plugin-react-swc": "^3.9.0",
>>>>>>> 3376fb9d
    "eslint": "^9.21.0",
    "eslint-plugin-react-hooks": "^5.1.0",
    "eslint-plugin-react-refresh": "^0.4.19",
    "globals": "^16.0.0",
    "typescript": "~5.8.3",
    "typescript-eslint": "^8.30.1",
    "vite": "^6.2.0"
  },
  "main": "./dist/index.html",
  "exports": {
    ".": {
      "default": "./dist/index.html"
    }
  }
}<|MERGE_RESOLUTION|>--- conflicted
+++ resolved
@@ -22,12 +22,8 @@
     "@types/node-forge": "^1.3.11",
     "@types/react": "^19.0.10",
     "@types/react-dom": "^19.0.4",
-<<<<<<< HEAD
     "@types/react-router-dom": "^5.3.3",
-    "@vitejs/plugin-react-swc": "^3.8.0",
-=======
     "@vitejs/plugin-react-swc": "^3.9.0",
->>>>>>> 3376fb9d
     "eslint": "^9.21.0",
     "eslint-plugin-react-hooks": "^5.1.0",
     "eslint-plugin-react-refresh": "^0.4.19",
